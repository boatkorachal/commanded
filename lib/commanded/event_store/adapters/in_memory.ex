defmodule Commanded.EventStore.Adapters.InMemory do
  @moduledoc """
  An in-memory event store adapter useful for testing as no persistence provided.
  """

  @behaviour Commanded.EventStore

  use GenServer

  defmodule State do
    @moduledoc false

    defstruct [
      :serializer,
      persisted_events: [],
      streams: %{},
      transient_subscribers: %{},
      persistent_subscriptions: %{},
      snapshots: %{},
      next_event_number: 1
    ]
  end

  defmodule Subscription do
    @moduledoc false

    defstruct [:stream_uuid, :name, :subscriber, :start_from, last_seen_event_number: 0]
  end

  alias Commanded.EventStore.Adapters.InMemory.{State, Subscription}
  alias Commanded.EventStore.{EventData, RecordedEvent, SnapshotData}

  def start_link(opts \\ []) do
    state = %State{
      serializer: Keyword.get(opts, :serializer)
    }

    GenServer.start_link(__MODULE__, state, name: __MODULE__)
  end

  @impl GenServer
  def init(%State{} = state) do
    {:ok, state}
  end

  @impl Commanded.EventStore
  def append_to_stream(stream_uuid, expected_version, events) do
    GenServer.call(__MODULE__, {:append_to_stream, stream_uuid, expected_version, events})
  end

  @impl Commanded.EventStore
  def stream_forward(stream_uuid, start_version \\ 0, _read_batch_size \\ 1_000) do
    GenServer.call(__MODULE__, {:stream_forward, stream_uuid, start_version})
  end

  @impl Commanded.EventStore
  def subscribe(stream_uuid) do
    GenServer.call(__MODULE__, {:subscribe, stream_uuid, self()})
  end

  @impl Commanded.EventStore
  def subscribe_to(stream_uuid, subscription_name, subscriber, start_from) do
    subscription = %Subscription{
      stream_uuid: stream_uuid,
      name: subscription_name,
      subscriber: subscriber,
      start_from: start_from
    }

    GenServer.call(__MODULE__, {:subscribe_to, subscription})
  end

  @impl Commanded.EventStore
  def ack_event(pid, event) do
    GenServer.cast(__MODULE__, {:ack_event, event, pid})
  end

  @impl Commanded.EventStore
  def unsubscribe(subscription_name) do
    GenServer.call(__MODULE__, {:unsubscribe, subscription_name})
  end

  @impl Commanded.EventStore
  def read_snapshot(source_uuid) do
    GenServer.call(__MODULE__, {:read_snapshot, source_uuid})
  end

  @impl Commanded.EventStore
  def record_snapshot(snapshot) do
    GenServer.call(__MODULE__, {:record_snapshot, snapshot})
  end

  @impl Commanded.EventStore
  def delete_snapshot(source_uuid) do
    GenServer.call(__MODULE__, {:delete_snapshot, source_uuid})
  end

<<<<<<< HEAD
  def reset! do
    GenServer.call(__MODULE__, :reset!)
  end

  @impl GenServer
  def handle_call(
        {:append_to_stream, stream_uuid, expected_version, events},
        _from,
        %State{} = state
      ) do
    %State{streams: streams} = state

=======
  def handle_call({:append_to_stream, stream_uuid, :stream_exists, events}, _from, %State{streams: streams} = state) do
    case Map.get(streams, stream_uuid) do
      nil ->
        {:reply, {:error, :stream_does_not_exist}, state}
      existing_events ->
        {reply, state} = persist_events(stream_uuid, existing_events, events, state)
        {:reply, reply, state}
    end
  end
  def handle_call({:append_to_stream, stream_uuid, :no_stream, events}, _from, %State{streams: streams} = state) do
    case Map.get(streams, stream_uuid) do
      nil ->
        {reply, state} = persist_events(stream_uuid, [], events, state)
        {:reply, reply, state}
      _existing_events ->
        {:reply, {:error, :stream_exists}, state}
    end
  end
  def handle_call({:append_to_stream, stream_uuid, :any_version, events}, _from, %State{streams: streams} = state) do
    existing_events = case Map.get(streams, stream_uuid) do
      nil -> []
      other -> other
    end

    {reply, state} = persist_events(stream_uuid, existing_events, events, state)

    {:reply, reply, state}
  end
  def handle_call({:append_to_stream, stream_uuid, expected_version, events}, _from, %State{streams: streams} = state) do
>>>>>>> afae6158
    case Map.get(streams, stream_uuid) do
      nil ->
        case expected_version do
          0 ->
            {:ok, state} = persist_events(stream_uuid, [], events, state)

            {:reply, :ok, state}

          :any_version ->
            {:ok, state} = persist_events(stream_uuid, [], events, state)

            {:reply, :ok, state}

          _ ->
            {:reply, {:error, :wrong_expected_version}, state}
        end

      existing_events
      when length(existing_events) != expected_version and expected_version != :any_version ->
        {:reply, {:error, :wrong_expected_version}, state}

      existing_events ->
        {:ok, state} = persist_events(stream_uuid, existing_events, events, state)

        {:reply, :ok, state}
    end
  end

  @impl GenServer
  def handle_call({:stream_forward, stream_uuid, start_version}, _from, %State{} = state) do
    %State{streams: streams} = state

    reply =
      case Map.get(streams, stream_uuid) do
        nil ->
          {:error, :stream_not_found}

        events ->
          events
          |> Stream.drop(max(0, start_version - 1))
          |> Stream.map(&deserialize(&1, state))
      end

    {:reply, reply, state}
  end

  @impl GenServer
  def handle_call({:subscribe, stream_uuid, subscriber}, _from, %State{} = state) do
    %State{transient_subscribers: transient_subscribers} = state

    Process.monitor(subscriber)

    transient_subscribers =
      Map.update(transient_subscribers, stream_uuid, [subscriber], fn transient ->
        [subscriber | transient]
      end)

    {:reply, :ok, %State{state | transient_subscribers: transient_subscribers}}
  end

  @impl GenServer
  def handle_call({:subscribe_to, %Subscription{} = subscription}, _from, %State{} = state) do
    %Subscription{name: subscription_name, subscriber: subscriber} = subscription
    %State{persistent_subscriptions: subscriptions} = state

    {reply, state} =
      case Map.get(subscriptions, subscription_name) do
        nil ->
          state = persistent_subscription(subscription, state)

          {{:ok, subscriber}, state}

        %Subscription{subscriber: nil} = subscription ->
          state =
            persistent_subscription(%Subscription{subscription | subscriber: subscriber}, state)

          {{:ok, subscriber}, state}

        _subscription ->
          {{:error, :subscription_already_exists}, state}
      end

    {:reply, reply, state}
  end

  @impl GenServer
  def handle_call({:unsubscribe, subscription_name}, _from, %State{} = state) do
    %State{persistent_subscriptions: subscriptions} = state

    state = %State{state | persistent_subscriptions: Map.delete(subscriptions, subscription_name)}

    {:reply, :ok, state}
  end

  @impl GenServer
  def handle_call({:read_snapshot, source_uuid}, _from, %State{snapshots: snapshots} = state) do
    reply =
      case Map.get(snapshots, source_uuid, nil) do
        nil -> {:error, :snapshot_not_found}
        snapshot -> {:ok, deserialize(snapshot, state)}
      end

    {:reply, reply, state}
  end

  @impl GenServer
  def handle_call(
        {:record_snapshot, %SnapshotData{source_uuid: source_uuid} = snapshot},
        _from,
        %State{snapshots: snapshots} = state
      ) do
    state = %State{state | snapshots: Map.put(snapshots, source_uuid, serialize(snapshot, state))}

    {:reply, :ok, state}
  end

  @impl GenServer
  def handle_call({:delete_snapshot, source_uuid}, _from, %State{snapshots: snapshots} = state) do
    state = %State{state | snapshots: Map.delete(snapshots, source_uuid)}

    {:reply, :ok, state}
  end

  def handle_call(:reset!, _from, %State{serializer: serializer}) do
    {:reply, :ok, %State{serializer: serializer}}
  end

  @impl GenServer
  def handle_cast({:ack_event, event, subscriber}, %State{} = state) do
    %State{persistent_subscriptions: subscriptions} = state

    state = %State{
      state
      | persistent_subscriptions: ack_subscription_by_pid(subscriptions, event, subscriber)
    }

    {:noreply, state}
  end

  @impl GenServer
  def handle_info({:DOWN, _ref, :process, pid, _reason}, %State{} = state) do
    %State{persistent_subscriptions: persistent, transient_subscribers: transient} = state

    state = %State{
      state
      | persistent_subscriptions: remove_subscriber_by_pid(persistent, pid),
        transient_subscribers: remove_transient_subscriber_by_pid(transient, pid)
    }

    {:noreply, state}
  end

  defp persist_events(stream_uuid, existing_events, new_events, %State{} = state) do
    %State{
      persisted_events: persisted_events,
      streams: streams,
      next_event_number: next_event_number
    } = state

    initial_stream_version = length(existing_events) + 1
    now = NaiveDateTime.utc_now()

    new_events =
      new_events
      |> Enum.with_index(0)
      |> Enum.map(fn {recorded_event, index} ->
        event_number = next_event_number + index
        stream_version = initial_stream_version + index

        map_to_recorded_event(event_number, stream_uuid, stream_version, now, recorded_event)
      end)
      |> Enum.map(&serialize(&1, state))

    stream_events = Enum.concat(existing_events, new_events)
    next_event_number = List.last(new_events).event_number + 1

    state = %State{
      state
      | streams: Map.put(streams, stream_uuid, stream_events),
        persisted_events: [new_events | persisted_events],
        next_event_number: next_event_number
    }

    publish_events = Enum.map(new_events, &deserialize(&1, state))

    publish_to_transient_subscribers(stream_uuid, publish_events, state)
    publish_to_persistent_subscriptions(stream_uuid, publish_events, state)

    {:ok, state}
  end

  defp map_to_recorded_event(event_number, stream_uuid, stream_version, now, %EventData{} = event) do
    %EventData{
      causation_id: causation_id,
      correlation_id: correlation_id,
      event_type: event_type,
      data: data,
      metadata: metadata
    } = event

    %RecordedEvent{
      event_id: UUID.uuid4(),
      event_number: event_number,
      stream_id: stream_uuid,
      stream_version: stream_version,
      causation_id: causation_id,
      correlation_id: correlation_id,
      event_type: event_type,
      data: data,
      metadata: metadata,
      created_at: now
    }
  end

  defp persistent_subscription(%Subscription{} = subscription, %State{} = state) do
    %Subscription{name: subscription_name, subscriber: subscriber} = subscription
    %State{persistent_subscriptions: subscriptions, persisted_events: persisted_events} = state

    Process.monitor(subscriber)

    send(subscriber, {:subscribed, subscriber})

    catch_up(subscription, persisted_events, state)

    %State{
      state
      | persistent_subscriptions: Map.put(subscriptions, subscription_name, subscription)
    }
  end

  defp remove_subscriber_by_pid(subscriptions, pid) do
    Enum.reduce(subscriptions, subscriptions, fn
      {name, %Subscription{subscriber: subscriber} = subscription}, acc when subscriber == pid ->
        Map.put(acc, name, %Subscription{subscription | subscriber: nil})

      _, acc ->
        acc
    end)
  end

  defp ack_subscription_by_pid(subscriptions, %RecordedEvent{event_number: event_number}, pid) do
    Enum.reduce(subscriptions, subscriptions, fn
      {name, %Subscription{subscriber: subscriber} = subscription}, acc when subscriber == pid ->
        Map.put(acc, name, %Subscription{subscription | last_seen_event_number: event_number})

      _, acc ->
        acc
    end)
  end

  defp remove_transient_subscriber_by_pid(transient_subscriptions, pid) do
    Enum.reduce(transient_subscriptions, transient_subscriptions, fn
      {stream_uuid, subscribers}, transient ->
        Map.put(transient, stream_uuid, subscribers -- [pid])
    end)
  end

  defp catch_up(%Subscription{subscriber: nil}, _persisted_events, _state), do: :ok
  defp catch_up(%Subscription{start_from: :current}, _persisted_events, _state), do: :ok

  defp catch_up(
         %Subscription{
           subscriber: subscriber,
           start_from: :origin,
           last_seen_event_number: last_seen_event_number
         },
         persisted_events,
         %State{} = state
       ) do
    unseen_events =
      persisted_events
      |> Enum.reverse()
      |> Enum.drop(last_seen_event_number)

    for events <- unseen_events,
        do: send(subscriber, {:events, Enum.map(events, &deserialize(&1, state))})
  end

  defp publish_to_transient_subscribers(stream_uuid, events, %State{
         transient_subscribers: transient
       }) do
    subscribers = Map.get(transient, stream_uuid, [])

    for subscriber <- subscribers |> Enum.filter(&is_pid/1) do
      send(subscriber, {:events, events})
    end
  end

  # publish events to subscribers
  defp publish_to_persistent_subscriptions(stream_uuid, events, %State{} = state) do
    %State{persistent_subscriptions: subscriptions} = state

    subscribers =
      subscriptions
      |> Map.values()
      |> Enum.filter(fn
        %Subscription{stream_uuid: ^stream_uuid} -> true
        %Subscription{stream_uuid: :all} -> true
        %Subscription{} -> false
      end)
      |> Enum.map(& &1.subscriber)
      |> Enum.filter(&is_pid/1)

    for subscriber <- subscribers do
      send(subscriber, {:events, events})
    end
  end

  defp serialize(data, %State{serializer: nil}), do: data

  defp serialize(%RecordedEvent{data: data, metadata: metadata} = recorded_event, %State{
         serializer: serializer
       }) do
    %RecordedEvent{
      recorded_event
      | data: serializer.serialize(data),
        metadata: serializer.serialize(metadata)
    }
  end

  defp serialize(%SnapshotData{data: data, metadata: metadata} = snapshot, %State{
         serializer: serializer
       }) do
    %SnapshotData{
      snapshot
      | data: serializer.serialize(data),
        metadata: serializer.serialize(metadata)
    }
  end

  def deserialize(data, %State{serializer: nil}), do: data

  def deserialize(
        %RecordedEvent{data: data, metadata: metadata, event_type: event_type} = recorded_event,
        %State{serializer: serializer}
      ) do
    %RecordedEvent{
      recorded_event
      | data: serializer.deserialize(data, type: event_type),
        metadata: serializer.deserialize(metadata)
    }
  end

  def deserialize(
        %SnapshotData{data: data, metadata: metadata, source_type: source_type} = snapshot,
        %State{serializer: serializer}
      ) do
    %SnapshotData{
      snapshot
      | data: serializer.deserialize(data, type: source_type),
        metadata: serializer.deserialize(metadata)
    }
  end
end<|MERGE_RESOLUTION|>--- conflicted
+++ resolved
@@ -31,9 +31,7 @@
   alias Commanded.EventStore.{EventData, RecordedEvent, SnapshotData}
 
   def start_link(opts \\ []) do
-    state = %State{
-      serializer: Keyword.get(opts, :serializer)
-    }
+    state = %State{serializer: Keyword.get(opts, :serializer)}
 
     GenServer.start_link(__MODULE__, state, name: __MODULE__)
   end
@@ -45,7 +43,7 @@
 
   @impl Commanded.EventStore
   def append_to_stream(stream_uuid, expected_version, events) do
-    GenServer.call(__MODULE__, {:append_to_stream, stream_uuid, expected_version, events})
+    GenServer.call(__MODULE__, {:append, stream_uuid, expected_version, events})
   end
 
   @impl Commanded.EventStore
@@ -95,76 +93,78 @@
     GenServer.call(__MODULE__, {:delete_snapshot, source_uuid})
   end
 
-<<<<<<< HEAD
   def reset! do
     GenServer.call(__MODULE__, :reset!)
   end
 
   @impl GenServer
-  def handle_call(
-        {:append_to_stream, stream_uuid, expected_version, events},
-        _from,
-        %State{} = state
-      ) do
+  def handle_call({:append, stream_uuid, :stream_exists, events}, _from, %State{} = state) do
     %State{streams: streams} = state
 
-=======
-  def handle_call({:append_to_stream, stream_uuid, :stream_exists, events}, _from, %State{streams: streams} = state) do
-    case Map.get(streams, stream_uuid) do
-      nil ->
-        {:reply, {:error, :stream_does_not_exist}, state}
-      existing_events ->
-        {reply, state} = persist_events(stream_uuid, existing_events, events, state)
-        {:reply, reply, state}
-    end
-  end
-  def handle_call({:append_to_stream, stream_uuid, :no_stream, events}, _from, %State{streams: streams} = state) do
-    case Map.get(streams, stream_uuid) do
-      nil ->
-        {reply, state} = persist_events(stream_uuid, [], events, state)
-        {:reply, reply, state}
-      _existing_events ->
-        {:reply, {:error, :stream_exists}, state}
-    end
-  end
-  def handle_call({:append_to_stream, stream_uuid, :any_version, events}, _from, %State{streams: streams} = state) do
-    existing_events = case Map.get(streams, stream_uuid) do
-      nil -> []
-      other -> other
-    end
-
-    {reply, state} = persist_events(stream_uuid, existing_events, events, state)
+    {reply, state} =
+      case Map.get(streams, stream_uuid) do
+        nil ->
+          {{:error, :stream_does_not_exist}, state}
+
+        existing_events ->
+          persist_events(stream_uuid, existing_events, events, state)
+      end
 
     {:reply, reply, state}
   end
-  def handle_call({:append_to_stream, stream_uuid, expected_version, events}, _from, %State{streams: streams} = state) do
->>>>>>> afae6158
-    case Map.get(streams, stream_uuid) do
-      nil ->
-        case expected_version do
-          0 ->
-            {:ok, state} = persist_events(stream_uuid, [], events, state)
-
-            {:reply, :ok, state}
-
-          :any_version ->
-            {:ok, state} = persist_events(stream_uuid, [], events, state)
-
-            {:reply, :ok, state}
-
-          _ ->
-            {:reply, {:error, :wrong_expected_version}, state}
-        end
-
-      existing_events
-      when length(existing_events) != expected_version and expected_version != :any_version ->
-        {:reply, {:error, :wrong_expected_version}, state}
-
-      existing_events ->
-        {:ok, state} = persist_events(stream_uuid, existing_events, events, state)
-
-        {:reply, :ok, state}
-    end
+
+  @impl GenServer
+  def handle_call({:append, stream_uuid, :no_stream, events}, _from, %State{} = state) do
+    %State{streams: streams} = state
+
+    {reply, state} =
+      case Map.get(streams, stream_uuid) do
+        nil ->
+          persist_events(stream_uuid, [], events, state)
+
+        _existing_events ->
+          {{:error, :stream_exists}, state}
+      end
+
+    {:reply, reply, state}
+  end
+
+  @impl GenServer
+  def handle_call({:append, stream_uuid, :any_version, events}, _from, %State{} = state) do
+    %State{streams: streams} = state
+
+    existing_events = Map.get(streams, stream_uuid, [])
+
+    {:ok, state} = persist_events(stream_uuid, existing_events, events, state)
+
+    {:reply, :ok, state}
+  end
+
+  @impl GenServer
+  def handle_call({:append, stream_uuid, expected_version, events}, _from, %State{} = state)
+      when is_integer(expected_version) do
+    %State{streams: streams} = state
+
+    {reply, state} =
+      case Map.get(streams, stream_uuid) do
+        nil ->
+          case expected_version do
+            0 ->
+              persist_events(stream_uuid, [], events, state)
+
+            _ ->
+              {{:error, :wrong_expected_version}, state}
+          end
+
+        existing_events
+        when length(existing_events) != expected_version ->
+          {{:error, :wrong_expected_version}, state}
+
+        existing_events ->
+          persist_events(stream_uuid, existing_events, events, state)
+      end
+
+    {:reply, reply, state}
   end
 
   @impl GenServer
@@ -234,7 +234,9 @@
   end
 
   @impl GenServer
-  def handle_call({:read_snapshot, source_uuid}, _from, %State{snapshots: snapshots} = state) do
+  def handle_call({:read_snapshot, source_uuid}, _from, %State{} = state) do
+    %State{snapshots: snapshots} = state
+
     reply =
       case Map.get(snapshots, source_uuid, nil) do
         nil -> {:error, :snapshot_not_found}
@@ -245,24 +247,27 @@
   end
 
   @impl GenServer
-  def handle_call(
-        {:record_snapshot, %SnapshotData{source_uuid: source_uuid} = snapshot},
-        _from,
-        %State{snapshots: snapshots} = state
-      ) do
+  def handle_call({:record_snapshot, %SnapshotData{} = snapshot}, _from, %State{} = state) do
+    %SnapshotData{source_uuid: source_uuid} = snapshot
+    %State{snapshots: snapshots} = state
+
     state = %State{state | snapshots: Map.put(snapshots, source_uuid, serialize(snapshot, state))}
 
     {:reply, :ok, state}
   end
 
   @impl GenServer
-  def handle_call({:delete_snapshot, source_uuid}, _from, %State{snapshots: snapshots} = state) do
+  def handle_call({:delete_snapshot, source_uuid}, _from, %State{} = state) do
+    %State{snapshots: snapshots} = state
+
     state = %State{state | snapshots: Map.delete(snapshots, source_uuid)}
 
     {:reply, :ok, state}
   end
 
-  def handle_call(:reset!, _from, %State{serializer: serializer}) do
+  def handle_call(:reset!, _from, %State{} = state) do
+    %State{serializer: serializer} = state
+
     {:reply, :ok, %State{serializer: serializer}}
   end
 
@@ -399,27 +404,26 @@
   defp catch_up(%Subscription{subscriber: nil}, _persisted_events, _state), do: :ok
   defp catch_up(%Subscription{start_from: :current}, _persisted_events, _state), do: :ok
 
-  defp catch_up(
-         %Subscription{
-           subscriber: subscriber,
-           start_from: :origin,
-           last_seen_event_number: last_seen_event_number
-         },
-         persisted_events,
-         %State{} = state
-       ) do
+  defp catch_up(%Subscription{} = subscription, persisted_events, %State{} = state) do
+    %Subscription{
+      subscriber: subscriber,
+      start_from: :origin,
+      last_seen_event_number: last_seen_event_number
+    } = subscription
+
     unseen_events =
       persisted_events
       |> Enum.reverse()
       |> Enum.drop(last_seen_event_number)
 
-    for events <- unseen_events,
-        do: send(subscriber, {:events, Enum.map(events, &deserialize(&1, state))})
-  end
-
-  defp publish_to_transient_subscribers(stream_uuid, events, %State{
-         transient_subscribers: transient
-       }) do
+    for events <- unseen_events do
+      send(subscriber, {:events, Enum.map(events, &deserialize(&1, state))})
+    end
+  end
+
+  defp publish_to_transient_subscribers(stream_uuid, events, %State{} = state) do
+    %State{transient_subscribers: transient} = state
+
     subscribers = Map.get(transient, stream_uuid, [])
 
     for subscriber <- subscribers |> Enum.filter(&is_pid/1) do
@@ -449,9 +453,10 @@
 
   defp serialize(data, %State{serializer: nil}), do: data
 
-  defp serialize(%RecordedEvent{data: data, metadata: metadata} = recorded_event, %State{
-         serializer: serializer
-       }) do
+  defp serialize(%RecordedEvent{} = recorded_event, %State{} = state) do
+    %RecordedEvent{data: data, metadata: metadata} = recorded_event
+    %State{serializer: serializer} = state
+
     %RecordedEvent{
       recorded_event
       | data: serializer.serialize(data),
@@ -459,9 +464,10 @@
     }
   end
 
-  defp serialize(%SnapshotData{data: data, metadata: metadata} = snapshot, %State{
-         serializer: serializer
-       }) do
+  defp serialize(%SnapshotData{} = snapshot, %State{} = state) do
+    %SnapshotData{data: data, metadata: metadata} = snapshot
+    %State{serializer: serializer} = state
+
     %SnapshotData{
       snapshot
       | data: serializer.serialize(data),
@@ -471,10 +477,10 @@
 
   def deserialize(data, %State{serializer: nil}), do: data
 
-  def deserialize(
-        %RecordedEvent{data: data, metadata: metadata, event_type: event_type} = recorded_event,
-        %State{serializer: serializer}
-      ) do
+  def deserialize(%RecordedEvent{} = recorded_event, %State{} = state) do
+    %RecordedEvent{data: data, metadata: metadata, event_type: event_type} = recorded_event
+    %State{serializer: serializer} = state
+
     %RecordedEvent{
       recorded_event
       | data: serializer.deserialize(data, type: event_type),
@@ -482,10 +488,10 @@
     }
   end
 
-  def deserialize(
-        %SnapshotData{data: data, metadata: metadata, source_type: source_type} = snapshot,
-        %State{serializer: serializer}
-      ) do
+  def deserialize(%SnapshotData{} = snapshot, %State{} = state) do
+    %SnapshotData{data: data, metadata: metadata, source_type: source_type} = snapshot
+    %State{serializer: serializer} = state
+
     %SnapshotData{
       snapshot
       | data: serializer.deserialize(data, type: source_type),
